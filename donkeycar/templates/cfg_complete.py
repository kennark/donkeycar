"""
CAR CONFIG

This file is read by your car application's manage.py script to change the car
performance.

EXAMPLE
-----------
import dk
cfg = dk.load_config(config_path='~/mycar/config.py')
print(cfg.CAMERA_RESOLUTION)

"""


import os

#PATHS
CAR_PATH = PACKAGE_PATH = os.path.dirname(os.path.realpath(__file__))
DATA_PATH = os.path.join(CAR_PATH, 'data')
MODELS_PATH = os.path.join(CAR_PATH, 'models')

#VEHICLE
DRIVE_LOOP_HZ = 20      # the vehicle loop will pause if faster than this speed.
MAX_LOOPS = None        # the vehicle loop can abort after this many iterations, when given a positive integer.

#CAMERA
CAMERA_TYPE = "PICAM"   # (PICAM|WEBCAM|CVCAM|CSIC|V4L|D435|MOCK|IMAGE_LIST)
IMAGE_W = 160
IMAGE_H = 120
IMAGE_DEPTH = 3         # default RGB=3, make 1 for mono
CAMERA_FRAMERATE = DRIVE_LOOP_HZ
CAMERA_VFLIP = False
CAMERA_HFLIP = False
# For CSIC camera - If the camera is mounted in a rotated position, changing the below parameter will correct the output frame orientation
CSIC_CAM_GSTREAMER_FLIP_PARM = 0 # (0 => none , 4 => Flip horizontally, 6 => Flip vertically)

# For IMAGE_LIST camera
# PATH_MASK = "~/mycar/data/tub_1_20-03-12/*.jpg"

#9865, over rides only if needed, ie. TX2..
PCA9685_I2C_ADDR = 0x40     #I2C address, use i2cdetect to validate this number
PCA9685_I2C_BUSNUM = None   #None will auto detect, which is fine on the pi. But other platforms should specify the bus num.

#SSD1306_128_32
USE_SSD1306_128_32 = False    # Enable the SSD_1306 OLED Display
SSD1306_128_32_I2C_BUSNUM = 1 # I2C bus number

#DRIVETRAIN
#These options specify which chasis and motor setup you are using. Most are using SERVO_ESC.
#DC_STEER_THROTTLE uses HBridge pwm to control one steering dc motor, and one drive wheel motor
#DC_TWO_WHEEL uses HBridge pwm to control two drive motors, one on the left, and one on the right.
#SERVO_HBRIDGE_PWM use ServoBlaster to output pwm control from the PiZero directly to control steering, and HBridge for a drive motor.
#PIGPIO_PWM uses Raspberrys internal PWM
DRIVE_TRAIN_TYPE = "SERVO_ESC" # SERVO_ESC|DC_STEER_THROTTLE|DC_TWO_WHEEL|DC_TWO_WHEEL_L298N|SERVO_HBRIDGE_PWM|PIGPIO_PWM|MM1|MOCK

#STEERING
STEERING_CHANNEL = 1            #channel on the 9685 pwm board 0-15
STEERING_LEFT_PWM = 460         #pwm value for full left steering
STEERING_RIGHT_PWM = 290        #pwm value for full right steering

#STEERING FOR PIGPIO_PWM
STEERING_PWM_PIN = 13           #Pin numbering according to Broadcom numbers
STEERING_PWM_FREQ = 50          #Frequency for PWM
STEERING_PWM_INVERTED = False   #If PWM needs to be inverted

#THROTTLE
THROTTLE_CHANNEL = 0            #channel on the 9685 pwm board 0-15
THROTTLE_FORWARD_PWM = 500      #pwm value for max forward throttle
THROTTLE_STOPPED_PWM = 370      #pwm value for no movement
THROTTLE_REVERSE_PWM = 220      #pwm value for max reverse throttle

#THROTTLE FOR PIGPIO_PWM
THROTTLE_PWM_PIN = 18           #Pin numbering according to Broadcom numbers
THROTTLE_PWM_FREQ = 50          #Frequency for PWM
THROTTLE_PWM_INVERTED = False   #If PWM needs to be inverted

#DC_STEER_THROTTLE with one motor as steering, one as drive
#these GPIO pinouts are only used for the DRIVE_TRAIN_TYPE=DC_STEER_THROTTLE
HBRIDGE_PIN_LEFT = 18
HBRIDGE_PIN_RIGHT = 16
HBRIDGE_PIN_FWD = 15
HBRIDGE_PIN_BWD = 13

#DC_TWO_WHEEL - with two wheels as drive, left and right.
#these GPIO pinouts are only used for the DRIVE_TRAIN_TYPE=DC_TWO_WHEEL
HBRIDGE_PIN_LEFT_FWD = 18
HBRIDGE_PIN_LEFT_BWD = 16
HBRIDGE_PIN_RIGHT_FWD = 15
HBRIDGE_PIN_RIGHT_BWD = 13

<<<<<<< HEAD
#ODOMETRY
HAVE_ODOM = False                   # Do you have an odometer/encoder 
ENCODER_TYPE = 'GPIO'            # What kind of encoder? GPIO|Arduino|Astar 
MM_PER_TICK = 12.7625               # How much travel with a single tick, in mm. Roll you car a meter and divide total ticks measured by 1,000
ODOM_PIN = 13                        # if using GPIO, which GPIO board mode pin to use as input
ODOM_DEBUG = False                  # Write out values on vel and distance as it runs

# #LIDAR
USE_LIDAR = False
LIDAR_TYPE = 'RP' #(RP|YD)
LIDAR_LOWER_LIMIT = 44 # angles that will be recorded. Use this to block out obstructed areas on your car, or looking backwards. Note that for the RP A1M8 Lidar, "0" is in the direction of the motor
LIDAR_UPPER_LIMIT = 136

=======
# #LIDAR
USE_LIDAR = False
LIDAR_TYPE = 'RP' #(RP|YD)
LIDAR_LOWER_LIMIT = 90 # angles that will be recorded. Use this to block out obstructed areas on your car, or looking backwards. Note that for the RP A1M8 Lidar, "0" is in the direction of the motor
LIDAR_UPPER_LIMIT = 270
>>>>>>> 57ece72f

# #RC CONTROL
USE_RC = False
STEERING_RC_GPIO = 26
THROTTLE_RC_GPIO = 20
DATA_WIPER_RC_GPIO = 19

#DC_TWO_WHEEL_L298N - with two wheels as drive, left and right.
#these GPIO pinouts are only used for the DRIVE_TRAIN_TYPE=DC_TWO_WHEEL_L298N
HBRIDGE_L298N_PIN_LEFT_FWD = 16
HBRIDGE_L298N_PIN_LEFT_BWD = 18
HBRIDGE_L298N_PIN_LEFT_EN = 22

HBRIDGE_L298N_PIN_RIGHT_FWD = 15
HBRIDGE_L298N_PIN_RIGHT_BWD = 13
HBRIDGE_L298N_PIN_RIGHT_EN = 11
<<<<<<< HEAD

=======
>>>>>>> 57ece72f

#TRAINING
# The default AI framework to use. Choose from (tensorflow|pytorch)
DEFAULT_AI_FRAMEWORK = 'tensorflow'

#The DEFAULT_MODEL_TYPE will choose which model will be created at training time. This chooses
#between different neural network designs. You can override this setting by passing the command
#line parameter --type to the python manage.py train and drive commands.
# tensorflow models: (linear|categorical|tflite_linear|tensorrt_linear)
# pytorch models: (resnet18)
DEFAULT_MODEL_TYPE = 'linear'
BATCH_SIZE = 128                #how many records to use when doing one pass of gradient decent. Use a smaller number if your gpu is running out of memory.
TRAIN_TEST_SPLIT = 0.8          #what percent of records to use for training. the remaining used for validation.
MAX_EPOCHS = 100                #how many times to visit all records of your data
SHOW_PLOT = True                #would you like to see a pop up display of final loss?
VERBOSE_TRAIN = True            #would you like to see a progress bar with text during training?
USE_EARLY_STOP = True           #would you like to stop the training if we see it's not improving fit?
EARLY_STOP_PATIENCE = 5         #how many epochs to wait before no improvement
MIN_DELTA = .0005               #early stop will want this much loss change before calling it improved.
PRINT_MODEL_SUMMARY = True      #print layers and weights to stdout
OPTIMIZER = None                #adam, sgd, rmsprop, etc.. None accepts default
LEARNING_RATE = 0.001           #only used when OPTIMIZER specified
LEARNING_RATE_DECAY = 0.0       #only used when OPTIMIZER specified
SEND_BEST_MODEL_TO_PI = False   #change to true to automatically send best model during training
CACHE_IMAGES = True             #keep images in memory. will speed succesive epochs, but crater if not enough mem.

PRUNE_CNN = False               #This will remove weights from your model. The primary goal is to increase performance.
PRUNE_PERCENT_TARGET = 75       # The desired percentage of pruning.
PRUNE_PERCENT_PER_ITERATION = 20 # Percenge of pruning that is perform per iteration.
PRUNE_VAL_LOSS_DEGRADATION_LIMIT = 0.2 # The max amout of validation loss that is permitted during pruning.
PRUNE_EVAL_PERCENT_OF_DATASET = .05  # percent of dataset used to perform evaluation of model.

# Region of interst cropping
# only supported in Categorical and Linear models.
# If these crops values are too large, they will cause the stride values to become negative and the model with not be valid.
ROI_CROP_TOP = 0                    #the number of rows of pixels to ignore on the top of the image
ROI_CROP_BOTTOM = 0                 #the number of rows of pixels to ignore on the bottom of the image


#Model transfer options
#When copying weights during a model transfer operation, should we freeze a certain number of layers
#to the incoming weights and not allow them to change during training?
FREEZE_LAYERS = False               #default False will allow all layers to be modified by training
NUM_LAST_LAYERS_TO_TRAIN = 7        #when freezing layers, how many layers from the last should be allowed to train?

#WEB CONTROL
WEB_CONTROL_PORT = int(os.getenv("WEB_CONTROL_PORT", 8887))  # which port to listen on when making a web controller
WEB_INIT_MODE = "user"              # which control mode to start in. one of user|local_angle|local. Setting local will start in ai mode.

#JOYSTICK
USE_JOYSTICK_AS_DEFAULT = False      #when starting the manage.py, when True, will not require a --js option to use the joystick
JOYSTICK_MAX_THROTTLE = 0.5         #this scalar is multiplied with the -1 to 1 throttle value to limit the maximum throttle. This can help if you drop the controller or just don't need the full speed available.
JOYSTICK_STEERING_SCALE = 1.0       #some people want a steering that is less sensitve. This scalar is multiplied with the steering -1 to 1. It can be negative to reverse dir.
AUTO_RECORD_ON_THROTTLE = True      #if true, we will record whenever throttle is not zero. if false, you must manually toggle recording with some other trigger. Usually circle button on joystick.
CONTROLLER_TYPE = 'xbox'            #(ps3|ps4|xbox|nimbus|wiiu|F710|rc3|MM1|custom) custom will run the my_joystick.py controller written by the `donkey createjs` command
USE_NETWORKED_JS = False            #should we listen for remote joystick control over the network?
NETWORK_JS_SERVER_IP = None         #when listening for network joystick control, which ip is serving this information
JOYSTICK_DEADZONE = 0.01            # when non zero, this is the smallest throttle before recording triggered.
JOYSTICK_THROTTLE_DIR = -1.0         # use -1.0 to flip forward/backward, use 1.0 to use joystick's natural forward/backward
USE_FPV = False                     # send camera data to FPV webserver
JOYSTICK_DEVICE_FILE = "/dev/input/js0" # this is the unix file use to access the joystick.

#For the categorical model, this limits the upper bound of the learned throttle
#it's very IMPORTANT that this value is matched from the training PC config.py and the robot.py
#and ideally wouldn't change once set.
MODEL_CATEGORICAL_MAX_THROTTLE_RANGE = 0.5

#RNN or 3D
SEQUENCE_LENGTH = 3             #some models use a number of images over time. This controls how many.

#IMU
HAVE_IMU = False                #when true, this add a Mpu6050 part and records the data. Can be used with a
IMU_SENSOR = 'mpu6050'          # (mpu6050|mpu9250)
IMU_DLP_CONFIG = 0              # Digital Lowpass Filter setting (0:250Hz, 1:184Hz, 2:92Hz, 3:41Hz, 4:20Hz, 5:10Hz, 6:5Hz)

#SOMBRERO
HAVE_SOMBRERO = False           #set to true when using the sombrero hat from the Donkeycar store. This will enable pwm on the hat.

#ROBOHAT MM1
HAVE_ROBOHAT = False            # set to true when using the Robo HAT MM1 from Robotics Masters.  This will change to RC Control.
MM1_STEERING_MID = 1500         # Adjust this value if your car cannot run in a straight line
MM1_MAX_FORWARD = 2000          # Max throttle to go fowrward. The bigger the faster
MM1_STOPPED_PWM = 1500
MM1_MAX_REVERSE = 1000          # Max throttle to go reverse. The smaller the faster
MM1_SHOW_STEERING_VALUE = False
# Serial port 
# -- Default Pi: '/dev/ttyS0'
# -- Jetson Nano: '/dev/ttyTHS1'
# -- Google coral: '/dev/ttymxc0'
# -- Windows: 'COM3', Arduino: '/dev/ttyACM0'
# -- MacOS/Linux:please use 'ls /dev/tty.*' to find the correct serial port for mm1 
#  eg.'/dev/tty.usbmodemXXXXXX' and replace the port accordingly
MM1_SERIAL_PORT = '/dev/ttyS0'  # Serial Port for reading and sending MM1 data.

#LOGGING
HAVE_CONSOLE_LOGGING = True
LOGGING_LEVEL = 'INFO'          # (Python logging level) 'NOTSET' / 'DEBUG' / 'INFO' / 'WARNING' / 'ERROR' / 'FATAL' / 'CRITICAL'
LOGGING_FORMAT = '%(message)s'  # (Python logging format - https://docs.python.org/3/library/logging.html#formatter-objects

#TELEMETRY
HAVE_MQTT_TELEMETRY = False
TELEMETRY_DONKEY_NAME = 'my_robot1234'
TELEMETRY_MQTT_TOPIC_TEMPLATE = 'donkey/%s/telemetry'
TELEMETRY_MQTT_JSON_ENABLE = False
TELEMETRY_MQTT_BROKER_HOST = 'broker.hivemq.com'
TELEMETRY_MQTT_BROKER_PORT = 1883
TELEMETRY_PUBLISH_PERIOD = 1
TELEMETRY_LOGGING_ENABLE = True
TELEMETRY_LOGGING_LEVEL = 'INFO' # (Python logging level) 'NOTSET' / 'DEBUG' / 'INFO' / 'WARNING' / 'ERROR' / 'FATAL' / 'CRITICAL'
TELEMETRY_LOGGING_FORMAT = '%(message)s'  # (Python logging format - https://docs.python.org/3/library/logging.html#formatter-objects
TELEMETRY_DEFAULT_INPUTS = 'pilot/angle,pilot/throttle,recording'
TELEMETRY_DEFAULT_TYPES = 'float,float'

# PERF MONITOR
HAVE_PERFMON = False

#RECORD OPTIONS
RECORD_DURING_AI = False        #normally we do not record during ai mode. Set this to true to get image and steering records for your Ai. Be careful not to use them to train.
AUTO_CREATE_NEW_TUB = False     #create a new tub (tub_YY_MM_DD) directory when recording or append records to data directory directly

#LED
HAVE_RGB_LED = False            #do you have an RGB LED like https://www.amazon.com/dp/B07BNRZWNF
LED_INVERT = False              #COMMON ANODE? Some RGB LED use common anode. like https://www.amazon.com/Xia-Fly-Tri-Color-Emitting-Diffused/dp/B07MYJQP8B

#LED board pin number for pwm outputs
#These are physical pinouts. See: https://www.raspberrypi-spy.co.uk/2012/06/simple-guide-to-the-rpi-gpio-header-and-pins/
LED_PIN_R = 12
LED_PIN_G = 10
LED_PIN_B = 16

#LED status color, 0-100
LED_R = 0
LED_G = 0
LED_B = 1

#LED Color for record count indicator
REC_COUNT_ALERT = 1000          #how many records before blinking alert
REC_COUNT_ALERT_CYC = 15        #how many cycles of 1/20 of a second to blink per REC_COUNT_ALERT records
REC_COUNT_ALERT_BLINK_RATE = 0.4 #how fast to blink the led in seconds on/off

#first number is record count, second tuple is color ( r, g, b) (0-100)
#when record count exceeds that number, the color will be used
RECORD_ALERT_COLOR_ARR = [ (0, (1, 1, 1)),
            (3000, (5, 5, 5)),
            (5000, (5, 2, 0)),
            (10000, (0, 5, 0)),
            (15000, (0, 5, 5)),
            (20000, (0, 0, 5)), ]


#LED status color, 0-100, for model reloaded alert
MODEL_RELOADED_LED_R = 100
MODEL_RELOADED_LED_G = 0
MODEL_RELOADED_LED_B = 0


#BEHAVIORS
#When training the Behavioral Neural Network model, make a list of the behaviors,
#Set the TRAIN_BEHAVIORS = True, and use the BEHAVIOR_LED_COLORS to give each behavior a color
TRAIN_BEHAVIORS = False
BEHAVIOR_LIST = ['Left_Lane', "Right_Lane"]
BEHAVIOR_LED_COLORS =[ (0, 10, 0), (10, 0, 0) ] #RGB tuples 0-100 per chanel

#Localizer
#The localizer is a neural network that can learn to predice it's location on the track.
#This is an experimental feature that needs more developement. But it can currently be used
#to predict the segement of the course, where the course is divided into NUM_LOCATIONS segments.
TRAIN_LOCALIZER = False
NUM_LOCATIONS = 10
BUTTON_PRESS_NEW_TUB = False #when enabled, makes it easier to divide our data into one tub per track length if we make a new tub on each X button press.

#DonkeyGym
#Only on Ubuntu linux, you can use the simulator as a virtual donkey and
#issue the same python manage.py drive command as usual, but have them control a virtual car.
#This enables that, and sets the path to the simualator and the environment.
#You will want to download the simulator binary from: https://github.com/tawnkramer/donkey_gym/releases/download/v18.9/DonkeySimLinux.zip
#then extract that and modify DONKEY_SIM_PATH.
DONKEY_GYM = False
DONKEY_SIM_PATH = "path to sim" #"/home/tkramer/projects/sdsandbox/sdsim/build/DonkeySimLinux/donkey_sim.x86_64" when racing on virtual-race-league use "remote", or user "remote" when you want to start the sim manually first.
DONKEY_GYM_ENV_NAME = "donkey-generated-track-v0" # ("donkey-generated-track-v0"|"donkey-generated-roads-v0"|"donkey-warehouse-v0"|"donkey-avc-sparkfun-v0")
GYM_CONF = { "body_style" : "donkey", "body_rgb" : (128, 128, 128), "car_name" : "car", "font_size" : 100} # body style(donkey|bare|car01) body rgb 0-255
GYM_CONF["racer_name"] = "Your Name"
GYM_CONF["country"] = "Place"
GYM_CONF["bio"] = "I race robots."

SIM_HOST = "127.0.0.1"              # when racing on virtual-race-league use host "trainmydonkey.com"
SIM_ARTIFICIAL_LATENCY = 0          # this is the millisecond latency in controls. Can use useful in emulating the delay when useing a remote server. values of 100 to 400 probably reasonable.

# Save info from Simulator (pln)
SIM_RECORD_LOCATION = False
SIM_RECORD_GYROACCEL= False
SIM_RECORD_VELOCITY = False

#publish camera over network
#This is used to create a tcp service to pushlish the camera feed
PUB_CAMERA_IMAGES = False

#When racing, to give the ai a boost, configure these values.
AI_LAUNCH_DURATION = 0.0            # the ai will output throttle for this many seconds
AI_LAUNCH_THROTTLE = 0.0            # the ai will output this throttle value
AI_LAUNCH_ENABLE_BUTTON = 'R2'      # this keypress will enable this boost. It must be enabled before each use to prevent accidental trigger.
AI_LAUNCH_KEEP_ENABLED = False      # when False ( default) you will need to hit the AI_LAUNCH_ENABLE_BUTTON for each use. This is safest. When this True, is active on each trip into "local" ai mode.

#Scale the output of the throttle of the ai pilot for all model types.
AI_THROTTLE_MULT = 1.0              # this multiplier will scale every throttle value for all output from NN models

#Path following
PATH_FILENAME = "donkey_path.pkl"   # the path will be saved to this filename
PATH_SCALE = 5.0                    # the path display will be scaled by this factor in the web page
PATH_OFFSET = (0, 0)                # 255, 255 is the center of the map. This offset controls where the origin is displayed.
PATH_MIN_DIST = 0.3                 # after travelling this distance (m), save a path point
PID_P = -10.0                       # proportional mult for PID path follower
PID_I = 0.000                       # integral mult for PID path follower
PID_D = -0.2                        # differential mult for PID path follower
PID_THROTTLE = 0.2                  # constant throttle value during path following
SAVE_PATH_BTN = "cross"             # joystick button to save path
RESET_ORIGIN_BTN = "triangle"       # joystick button to press to move car back to origin

# Intel Realsense D435 and D435i depth sensing camera
REALSENSE_D435_RGB = True       # True to capture RGB image
REALSENSE_D435_DEPTH = True     # True to capture depth as image array
REALSENSE_D435_IMU = False      # True to capture IMU data (D435i only)
REALSENSE_D435_ID = None        # serial number of camera or None if you only have one camera (it will autodetect)

# Stop Sign Detector
STOP_SIGN_DETECTOR = False
STOP_SIGN_MIN_SCORE = 0.2
STOP_SIGN_SHOW_BOUNDING_BOX = True<|MERGE_RESOLUTION|>--- conflicted
+++ resolved
@@ -89,7 +89,7 @@
 HBRIDGE_PIN_RIGHT_FWD = 15
 HBRIDGE_PIN_RIGHT_BWD = 13
 
-<<<<<<< HEAD
+
 #ODOMETRY
 HAVE_ODOM = False                   # Do you have an odometer/encoder 
 ENCODER_TYPE = 'GPIO'            # What kind of encoder? GPIO|Arduino|Astar 
@@ -100,16 +100,9 @@
 # #LIDAR
 USE_LIDAR = False
 LIDAR_TYPE = 'RP' #(RP|YD)
-LIDAR_LOWER_LIMIT = 44 # angles that will be recorded. Use this to block out obstructed areas on your car, or looking backwards. Note that for the RP A1M8 Lidar, "0" is in the direction of the motor
-LIDAR_UPPER_LIMIT = 136
-
-=======
-# #LIDAR
-USE_LIDAR = False
-LIDAR_TYPE = 'RP' #(RP|YD)
 LIDAR_LOWER_LIMIT = 90 # angles that will be recorded. Use this to block out obstructed areas on your car, or looking backwards. Note that for the RP A1M8 Lidar, "0" is in the direction of the motor
 LIDAR_UPPER_LIMIT = 270
->>>>>>> 57ece72f
+
 
 # #RC CONTROL
 USE_RC = False
@@ -126,10 +119,6 @@
 HBRIDGE_L298N_PIN_RIGHT_FWD = 15
 HBRIDGE_L298N_PIN_RIGHT_BWD = 13
 HBRIDGE_L298N_PIN_RIGHT_EN = 11
-<<<<<<< HEAD
-
-=======
->>>>>>> 57ece72f
 
 #TRAINING
 # The default AI framework to use. Choose from (tensorflow|pytorch)
